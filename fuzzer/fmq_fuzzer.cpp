/*
 * Copyright (C) 2021 The Android Open Source Project
 *
 * Licensed under the Apache License, Version 2.0 (the "License");
 * you may not use this file except in compliance with the License.
 * You may obtain a copy of the License at
 *
 *      http://www.apache.org/licenses/LICENSE-2.0
 *
 * Unless required by applicable law or agreed to in writing, software
 * distributed under the License is distributed on an "AS IS" BASIS,
 * WITHOUT WARRANTIES OR CONDITIONS OF ANY KIND, either express or implied.
 * See the License for the specific language governing permissions and
 * limitations under the License.
 */

#include <stddef.h>
#include <stdint.h>
#include <iostream>
#include <limits>
#include <thread>

#include <android-base/logging.h>
#include <android-base/scopeguard.h>
#include <fmq/AidlMessageQueue.h>
#include <fmq/ConvertMQDescriptors.h>
#include <fmq/EventFlag.h>
#include <fmq/MessageQueue.h>

#include "fuzzer/FuzzedDataProvider.h"

using aidl::android::hardware::common::fmq::SynchronizedReadWrite;
using aidl::android::hardware::common::fmq::UnsynchronizedWrite;
using android::hardware::kSynchronizedReadWrite;
using android::hardware::kUnsynchronizedWrite;

typedef int32_t payload_t;

// The reader/writers will wait during blocking calls
static constexpr int kBlockingTimeoutNs = 100000;

/*
 * MessageQueueBase.h contains asserts when memory allocation fails. So we need
 * to set a reasonable limit if we want to avoid those asserts.
 */
static constexpr size_t kAlignment = 8;
<<<<<<< HEAD
static const size_t kPageSize = getpagesize();
static const size_t kMaxNumElements = kPageSize * 10 / sizeof(payload_t) - kAlignment + 1;
=======
static constexpr size_t kMaxNumElements = PAGE_SIZE * 10 / sizeof(payload_t) - kAlignment + 1;
/*
 * limit the custom grantor case to one page of memory.
 * If we want to increase this, we need to make sure that all of grantors offset
 * plus extent are less than the size of the page aligned ashmem region that is
 * created
 */
static constexpr size_t kMaxCustomGrantorMemoryBytes = PAGE_SIZE;
>>>>>>> b339e016

/*
 * The read counter can be found in the shared memory 16 bytes before the start
 * of the ring buffer.
 */
static constexpr int kReadCounterOffsetBytes = 16;
/*
 * The write counter can be found in the shared memory 8 bytes before the start
 * of the ring buffer.
 */
static constexpr int kWriteCounterOffsetBytes = 8;

static constexpr int kMaxNumSyncReaders = 1;
static constexpr int kMaxNumUnsyncReaders = 5;
static constexpr int kMaxDataPerReader = 1000;

typedef android::AidlMessageQueue<payload_t, SynchronizedReadWrite> AidlMessageQueueSync;
typedef android::AidlMessageQueue<payload_t, UnsynchronizedWrite> AidlMessageQueueUnsync;
typedef android::hardware::MessageQueue<payload_t, kSynchronizedReadWrite> MessageQueueSync;
typedef android::hardware::MessageQueue<payload_t, kUnsynchronizedWrite> MessageQueueUnsync;
typedef aidl::android::hardware::common::fmq::MQDescriptor<payload_t, SynchronizedReadWrite>
        AidlMQDescSync;
typedef aidl::android::hardware::common::fmq::MQDescriptor<payload_t, UnsynchronizedWrite>
        AidlMQDescUnsync;
typedef android::hardware::MQDescriptorSync<payload_t> MQDescSync;
typedef android::hardware::MQDescriptorUnsync<payload_t> MQDescUnsync;

// AIDL and HIDL have different ways of accessing the grantors
template <typename Desc>
uint64_t* getCounterPtr(payload_t* start, const Desc& desc, int grantorIndx);

uint64_t* createCounterPtr(payload_t* start, uint32_t offset, uint32_t data_offset) {
    // start is the address of the beginning of the FMQ data section in memory
    // offset is overall offset of the counter in the FMQ memory
    // data_offset is the overall offset of the data section in the FMQ memory
    // start - (data_offset) = beginning address of the FMQ memory
    return reinterpret_cast<uint64_t*>(reinterpret_cast<uint8_t*>(start) - data_offset + offset);
}

uint64_t* getCounterPtr(payload_t* start, const MQDescSync& desc, int grantorIndx) {
    uint32_t offset = desc.grantors()[grantorIndx].offset;
    uint32_t data_offset = desc.grantors()[android::hardware::details::DATAPTRPOS].offset;
    return createCounterPtr(start, offset, data_offset);
}

uint64_t* getCounterPtr(payload_t* start, const MQDescUnsync& desc, int grantorIndx) {
    uint32_t offset = desc.grantors()[grantorIndx].offset;
    uint32_t data_offset = desc.grantors()[android::hardware::details::DATAPTRPOS].offset;
    return createCounterPtr(start, offset, data_offset);
}

uint64_t* getCounterPtr(payload_t* start, const AidlMQDescSync& desc, int grantorIndx) {
    uint32_t offset = desc.grantors[grantorIndx].offset;
    uint32_t data_offset = desc.grantors[android::hardware::details::DATAPTRPOS].offset;
    return createCounterPtr(start, offset, data_offset);
}

uint64_t* getCounterPtr(payload_t* start, const AidlMQDescUnsync& desc, int grantorIndx) {
    uint32_t offset = desc.grantors[grantorIndx].offset;
    uint32_t data_offset = desc.grantors[android::hardware::details::DATAPTRPOS].offset;
    return createCounterPtr(start, offset, data_offset);
}

template <typename Queue, typename Desc>
void reader(const Desc& desc, std::vector<uint8_t> readerData, bool userFd) {
    Queue readMq(desc);
    if (!readMq.isValid()) {
        LOG(ERROR) << "read mq invalid";
        return;
    }
    FuzzedDataProvider fdp(&readerData[0], readerData.size());
    payload_t* ring = reinterpret_cast<payload_t*>(readMq.getRingBufferPtr());
    while (fdp.remaining_bytes()) {
        typename Queue::MemTransaction tx;
        size_t numElements = fdp.ConsumeIntegralInRange<size_t>(0, kMaxNumElements);
        if (!readMq.beginRead(numElements, &tx)) {
            continue;
        }
        const auto& region = tx.getFirstRegion();
        payload_t* firstStart = region.getAddress();

        // the ring buffer is only next to the read/write counters when there is
        // no user supplied fd
        if (!userFd) {
            if (fdp.ConsumeIntegral<uint8_t>() == 1) {
                uint64_t* writeCounter =
                        getCounterPtr(ring, desc, android::hardware::details::WRITEPTRPOS);
                *writeCounter = fdp.ConsumeIntegral<uint64_t>();
            }
        }
        (void)std::to_string(*firstStart);

        readMq.commitRead(numElements);
    }
}

template <typename Queue, typename Desc>
void readerBlocking(const Desc& desc, std::vector<uint8_t>& readerData,
                    std::atomic<size_t>& readersNotFinished,
                    std::atomic<size_t>& writersNotFinished) {
    android::base::ScopeGuard guard([&readersNotFinished]() { readersNotFinished--; });
    Queue readMq(desc);
    if (!readMq.isValid()) {
        LOG(ERROR) << "read mq invalid";
        return;
    }
    FuzzedDataProvider fdp(&readerData[0], readerData.size());
    do {
        size_t count = fdp.remaining_bytes()
                               ? fdp.ConsumeIntegralInRange<size_t>(0, readMq.getQuantumCount() + 1)
                               : 1;
        std::vector<payload_t> data;
        data.resize(count);
        readMq.readBlocking(data.data(), count, kBlockingTimeoutNs);
    } while (fdp.remaining_bytes() > sizeof(size_t) && writersNotFinished > 0);
}

// Can't use blocking calls with Unsync queues(there is a static_assert)
template <>
void readerBlocking<AidlMessageQueueUnsync, AidlMQDescUnsync>(const AidlMQDescUnsync&,
                                                              std::vector<uint8_t>&,
                                                              std::atomic<size_t>&,
                                                              std::atomic<size_t>&) {}
template <>
void readerBlocking<MessageQueueUnsync, MQDescUnsync>(const MQDescUnsync&, std::vector<uint8_t>&,
                                                      std::atomic<size_t>&, std::atomic<size_t>&) {}

template <typename Queue, typename Desc>
void writer(const Desc& desc, Queue& writeMq, FuzzedDataProvider& fdp, bool userFd) {
    payload_t* ring = reinterpret_cast<payload_t*>(writeMq.getRingBufferPtr());
    while (fdp.remaining_bytes()) {
        typename Queue::MemTransaction tx;
        size_t numElements = 1;
        if (!writeMq.beginWrite(numElements, &tx)) {
            // need to consume something so we don't end up looping forever
            fdp.ConsumeIntegral<uint8_t>();
            continue;
        }

        const auto& region = tx.getFirstRegion();
        payload_t* firstStart = region.getAddress();
        // the ring buffer is only next to the read/write counters when there is
        // no user supplied fd
        if (!userFd) {
            if (fdp.ConsumeIntegral<uint8_t>() == 1) {
                uint64_t* readCounter =
                        getCounterPtr(ring, desc, android::hardware::details::READPTRPOS);
                *readCounter = fdp.ConsumeIntegral<uint64_t>();
            }
        }
        *firstStart = fdp.ConsumeIntegral<payload_t>();

        writeMq.commitWrite(numElements);
    }
}

template <typename Queue>
void writerBlocking(Queue& writeMq, FuzzedDataProvider& fdp,
                    std::atomic<size_t>& writersNotFinished,
                    std::atomic<size_t>& readersNotFinished) {
    android::base::ScopeGuard guard([&writersNotFinished]() { writersNotFinished--; });
    while (fdp.remaining_bytes() > sizeof(size_t) && readersNotFinished > 0) {
        size_t count = fdp.ConsumeIntegralInRange<size_t>(0, writeMq.getQuantumCount() + 1);
        std::vector<payload_t> data;
        for (int i = 0; i < count; i++) {
            data.push_back(fdp.ConsumeIntegral<payload_t>());
        }
        writeMq.writeBlocking(data.data(), count, kBlockingTimeoutNs);
    }
}

// Can't use blocking calls with Unsync queues(there is a static_assert)
template <>
void writerBlocking<AidlMessageQueueUnsync>(AidlMessageQueueUnsync&, FuzzedDataProvider&,
                                            std::atomic<size_t>&, std::atomic<size_t>&) {}
template <>
void writerBlocking<MessageQueueUnsync>(MessageQueueUnsync&, FuzzedDataProvider&,
                                        std::atomic<size_t>&, std::atomic<size_t>&) {}

template <typename Queue, typename Desc>
inline std::optional<Desc> getDesc(std::unique_ptr<Queue>& queue, FuzzedDataProvider& fdp);

template <typename Queue, typename Desc>
inline std::optional<Desc> getAidlDesc(std::unique_ptr<Queue>& queue, FuzzedDataProvider& fdp) {
    if (queue) {
        // get the existing descriptor from the queue
        Desc desc = queue->dupeDesc();
        if (desc.handle.fds[0].get() == -1) {
            return std::nullopt;
        } else {
            return std::make_optional(std::move(desc));
        }
    } else {
        // create a custom descriptor
        std::vector<aidl::android::hardware::common::fmq::GrantorDescriptor> grantors;
        size_t numGrantors = fdp.ConsumeIntegralInRange<size_t>(0, 4);
        for (int i = 0; i < numGrantors; i++) {
            grantors.push_back({fdp.ConsumeIntegralInRange<int32_t>(-2, 2) /* fdIndex */,
                                fdp.ConsumeIntegralInRange<int32_t>(
                                        0, kMaxCustomGrantorMemoryBytes) /* offset */,
                                fdp.ConsumeIntegralInRange<int64_t>(
                                        0, kMaxCustomGrantorMemoryBytes) /* extent */});
            // ashmem region is PAGE_SIZE and we need to make sure all of the
            // pointers and data region fit inside
            if (grantors.back().offset + grantors.back().extent > PAGE_SIZE) return std::nullopt;
        }

        android::base::unique_fd fd(
                ashmem_create_region("AidlCustomGrantors", kMaxCustomGrantorMemoryBytes));
        ashmem_set_prot_region(fd, PROT_READ | PROT_WRITE);
        aidl::android::hardware::common::NativeHandle handle;
        handle.fds.emplace_back(fd.get());

        return std::make_optional<Desc>(
                {grantors, std::move(handle), sizeof(payload_t), fdp.ConsumeBool()});
    }
}

template <>
inline std::optional<AidlMQDescSync> getDesc(std::unique_ptr<AidlMessageQueueSync>& queue,
                                             FuzzedDataProvider& fdp) {
    return getAidlDesc<AidlMessageQueueSync, AidlMQDescSync>(queue, fdp);
}

template <>
inline std::optional<AidlMQDescUnsync> getDesc(std::unique_ptr<AidlMessageQueueUnsync>& queue,
                                               FuzzedDataProvider& fdp) {
    return getAidlDesc<AidlMessageQueueUnsync, AidlMQDescUnsync>(queue, fdp);
}

template <typename Queue, typename Desc>
inline std::optional<Desc> getHidlDesc(std::unique_ptr<Queue>& queue, FuzzedDataProvider& fdp) {
    if (queue) {
        auto desc = queue->getDesc();
        if (!desc->isHandleValid()) {
            return std::nullopt;
        } else {
            return std::make_optional(std::move(*desc));
        }
    } else {
        // create a custom descriptor
        std::vector<android::hardware::GrantorDescriptor> grantors;
        size_t numGrantors = fdp.ConsumeIntegralInRange<size_t>(0, 4);
        for (int i = 0; i < numGrantors; i++) {
            grantors.push_back({fdp.ConsumeIntegral<uint32_t>() /* flags */,
                                fdp.ConsumeIntegralInRange<uint32_t>(0, 2) /* fdIndex */,
                                fdp.ConsumeIntegralInRange<uint32_t>(
                                        0, kMaxCustomGrantorMemoryBytes) /* offset */,
                                fdp.ConsumeIntegralInRange<uint64_t>(
                                        0, kMaxCustomGrantorMemoryBytes) /* extent */});
            // ashmem region is PAGE_SIZE and we need to make sure all of the
            // pointers and data region fit inside
            if (grantors.back().offset + grantors.back().extent > PAGE_SIZE) return std::nullopt;
        }

        native_handle_t* handle = native_handle_create(1, 0);
        int ashmemFd = ashmem_create_region("HidlCustomGrantors", kMaxCustomGrantorMemoryBytes);
        ashmem_set_prot_region(ashmemFd, PROT_READ | PROT_WRITE);
        handle->data[0] = ashmemFd;

        return std::make_optional<Desc>(grantors, handle, sizeof(payload_t));
    }
}

template <>
inline std::optional<MQDescSync> getDesc(std::unique_ptr<MessageQueueSync>& queue,
                                         FuzzedDataProvider& fdp) {
    return getHidlDesc<MessageQueueSync, MQDescSync>(queue, fdp);
}

template <>
inline std::optional<MQDescUnsync> getDesc(std::unique_ptr<MessageQueueUnsync>& queue,
                                           FuzzedDataProvider& fdp) {
    return getHidlDesc<MessageQueueUnsync, MQDescUnsync>(queue, fdp);
}

template <typename Queue, typename Desc>
void fuzzWithReaders(std::vector<uint8_t>& writerData,
                     std::vector<std::vector<uint8_t>>& readerData, bool blocking) {
    FuzzedDataProvider fdp(&writerData[0], writerData.size());
    bool evFlag = blocking || fdp.ConsumeBool();
    size_t numElements = fdp.ConsumeIntegralInRange<size_t>(1, kMaxNumElements);
    size_t bufferSize = numElements * sizeof(payload_t);
    bool userFd = fdp.ConsumeBool();
    bool manualGrantors = fdp.ConsumeBool();
    std::unique_ptr<Queue> writeMq = nullptr;
    if (manualGrantors) {
        std::optional<Desc> customDesc(getDesc<Queue, Desc>(writeMq, fdp));
        if (customDesc) {
            writeMq = std::make_unique<Queue>(*customDesc);
        }
    } else {
        android::base::unique_fd dataFd;
        if (userFd) {
            // run test with our own data region
            dataFd.reset(::ashmem_create_region("CustomData", bufferSize));
        }
        writeMq = std::make_unique<Queue>(numElements, evFlag, std::move(dataFd), bufferSize);
    }

    if (writeMq == nullptr || !writeMq->isValid()) {
        return;
    }
    // get optional desc
    const std::optional<Desc> desc(std::move(getDesc<Queue, Desc>(writeMq, fdp)));
    CHECK(desc != std::nullopt);

    std::atomic<size_t> readersNotFinished = readerData.size();
    std::atomic<size_t> writersNotFinished = 1;
    std::vector<std::thread> readers;
    for (int i = 0; i < readerData.size(); i++) {
        if (blocking) {
            readers.emplace_back(readerBlocking<Queue, Desc>, std::ref(*desc),
                                 std::ref(readerData[i]), std::ref(readersNotFinished),
                                 std::ref(writersNotFinished));
        } else {
            readers.emplace_back(reader<Queue, Desc>, std::ref(*desc), std::ref(readerData[i]),
                                 userFd);
        }
    }

    if (blocking) {
        writerBlocking<Queue>(*writeMq, fdp, writersNotFinished, readersNotFinished);
    } else {
        writer<Queue>(*desc, *writeMq, fdp, userFd);
    }

    for (auto& reader : readers) {
        reader.join();
    }
}

extern "C" int LLVMFuzzerTestOneInput(const uint8_t* data, size_t size) {
    if (size < 1 || size > 50000) {
        return 0;
    }
    FuzzedDataProvider fdp(data, size);

    bool fuzzSync = fdp.ConsumeBool();
    std::vector<std::vector<uint8_t>> readerData;
    uint8_t numReaders = fuzzSync ? fdp.ConsumeIntegralInRange<uint8_t>(0, kMaxNumSyncReaders)
                                  : fdp.ConsumeIntegralInRange<uint8_t>(0, kMaxNumUnsyncReaders);
    for (int i = 0; i < numReaders; i++) {
        readerData.emplace_back(fdp.ConsumeBytes<uint8_t>(kMaxDataPerReader));
    }
    bool fuzzBlocking = fdp.ConsumeBool();
    std::vector<uint8_t> writerData = fdp.ConsumeRemainingBytes<uint8_t>();
    if (fuzzSync) {
        fuzzWithReaders<MessageQueueSync, MQDescSync>(writerData, readerData, fuzzBlocking);
        fuzzWithReaders<AidlMessageQueueSync, AidlMQDescSync>(writerData, readerData, fuzzBlocking);
    } else {
        fuzzWithReaders<MessageQueueUnsync, MQDescUnsync>(writerData, readerData, false);
        fuzzWithReaders<AidlMessageQueueUnsync, AidlMQDescUnsync>(writerData, readerData, false);
    }

    return 0;
}<|MERGE_RESOLUTION|>--- conflicted
+++ resolved
@@ -44,19 +44,15 @@
  * to set a reasonable limit if we want to avoid those asserts.
  */
 static constexpr size_t kAlignment = 8;
-<<<<<<< HEAD
 static const size_t kPageSize = getpagesize();
 static const size_t kMaxNumElements = kPageSize * 10 / sizeof(payload_t) - kAlignment + 1;
-=======
-static constexpr size_t kMaxNumElements = PAGE_SIZE * 10 / sizeof(payload_t) - kAlignment + 1;
 /*
  * limit the custom grantor case to one page of memory.
  * If we want to increase this, we need to make sure that all of grantors offset
  * plus extent are less than the size of the page aligned ashmem region that is
  * created
  */
-static constexpr size_t kMaxCustomGrantorMemoryBytes = PAGE_SIZE;
->>>>>>> b339e016
+static const size_t kMaxCustomGrantorMemoryBytes = kPageSize;
 
 /*
  * The read counter can be found in the shared memory 16 bytes before the start
@@ -259,9 +255,9 @@
                                         0, kMaxCustomGrantorMemoryBytes) /* offset */,
                                 fdp.ConsumeIntegralInRange<int64_t>(
                                         0, kMaxCustomGrantorMemoryBytes) /* extent */});
-            // ashmem region is PAGE_SIZE and we need to make sure all of the
+            // ashmem region is kPageSize and we need to make sure all of the
             // pointers and data region fit inside
-            if (grantors.back().offset + grantors.back().extent > PAGE_SIZE) return std::nullopt;
+            if (grantors.back().offset + grantors.back().extent > kPageSize) return std::nullopt;
         }
 
         android::base::unique_fd fd(
@@ -307,9 +303,9 @@
                                         0, kMaxCustomGrantorMemoryBytes) /* offset */,
                                 fdp.ConsumeIntegralInRange<uint64_t>(
                                         0, kMaxCustomGrantorMemoryBytes) /* extent */});
-            // ashmem region is PAGE_SIZE and we need to make sure all of the
+            // ashmem region is kPageSize and we need to make sure all of the
             // pointers and data region fit inside
-            if (grantors.back().offset + grantors.back().extent > PAGE_SIZE) return std::nullopt;
+            if (grantors.back().offset + grantors.back().extent > kPageSize) return std::nullopt;
         }
 
         native_handle_t* handle = native_handle_create(1, 0);

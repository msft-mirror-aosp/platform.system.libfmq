/*
 * Copyright (C) 2016 The Android Open Source Project
 *
 * Licensed under the Apache License, Version 2.0 (the "License");
 * you may not use this file except in compliance with the License.
 * You may obtain a copy of the License at
 *
 *      http://www.apache.org/licenses/LICENSE-2.0
 *
 * Unless required by applicable law or agreed to in writing, software
 * distributed under the License is distributed on an "AS IS" BASIS,
 * WITHOUT WARRANTIES OR CONDITIONS OF ANY KIND, either express or implied.
 * See the License for the specific language governing permissions and
 * limitations under the License.
 */

#pragma once

#include <android-base/unique_fd.h>
#include <cutils/ashmem.h>
#include <fmq/EventFlag.h>
#include <sys/mman.h>
#include <sys/user.h>
#include <utils/Log.h>
#include <utils/SystemClock.h>
#include <atomic>
#include <new>

using android::hardware::kSynchronizedReadWrite;
using android::hardware::kUnsynchronizedWrite;
using android::hardware::MQFlavor;

namespace android {

template <template <typename, MQFlavor> class MQDescriptorType, typename T, MQFlavor flavor>
struct MessageQueueBase {
    typedef MQDescriptorType<T, flavor> Descriptor;

    /**
     * @param Desc MQDescriptor describing the FMQ.
     * @param resetPointers bool indicating whether the read/write pointers
     * should be reset or not.
     */
    MessageQueueBase(const Descriptor& Desc, bool resetPointers = true);

    ~MessageQueueBase();

    /**
     * This constructor uses Ashmem shared memory to create an FMQ
     * that can contain a maximum of 'numElementsInQueue' elements of type T.
     *
     * @param numElementsInQueue Capacity of the MessageQueue in terms of T.
     * @param configureEventFlagWord Boolean that specifies if memory should
     * also be allocated and mapped for an EventFlag word.
     * @param bufferFd User-supplied file descriptor to map the memory for the ringbuffer
     * By default, bufferFd=-1 means library will allocate ashmem region for ringbuffer.
     * MessageQueue takes ownership of the file descriptor.
     * @param bufferSize size of buffer in bytes that bufferFd represents. This
     * size must be larger than or equal to (numElementsInQueue * sizeof(T)).
     * Otherwise, operations will cause out-of-bounds memory access.
     */

    MessageQueueBase(size_t numElementsInQueue, bool configureEventFlagWord,
                     android::base::unique_fd bufferFd, size_t bufferSize);

    MessageQueueBase(size_t numElementsInQueue, bool configureEventFlagWord = false)
        : MessageQueueBase(numElementsInQueue, configureEventFlagWord, android::base::unique_fd(),
                           0) {}

    /**
     * @return Number of items of type T that can be written into the FMQ
     * without a read.
     */
    size_t availableToWrite() const;

    /**
     * @return Number of items of type T that are waiting to be read from the
     * FMQ.
     */
    size_t availableToRead() const;

    /**
     * Returns the size of type T in bytes.
     *
     * @param Size of T.
     */
    size_t getQuantumSize() const;

    /**
     * Returns the size of the FMQ in terms of the size of type T.
     *
     * @return Number of items of type T that will fit in the FMQ.
     */
    size_t getQuantumCount() const;

    /**
     * @return Whether the FMQ is configured correctly.
     */
    bool isValid() const;

    /**
     * Non-blocking write to FMQ.
     *
     * @param data Pointer to the object of type T to be written into the FMQ.
     *
     * @return Whether the write was successful.
     */
    bool write(const T* data);

    /**
     * Non-blocking read from FMQ.
     *
     * @param data Pointer to the memory where the object read from the FMQ is
     * copied to.
     *
     * @return Whether the read was successful.
     */
    bool read(T* data);

    /**
     * Write some data into the FMQ without blocking.
     *
     * @param data Pointer to the array of items of type T.
     * @param count Number of items in array.
     *
     * @return Whether the write was successful.
     */
    bool write(const T* data, size_t count);

    /**
     * Perform a blocking write of 'count' items into the FMQ using EventFlags.
     * Does not support partial writes.
     *
     * If 'evFlag' is nullptr, it is checked whether there is an EventFlag object
     * associated with the FMQ and it is used in that case.
     *
     * The application code must ensure that 'evFlag' used by the
     * reader(s)/writer is based upon the same EventFlag word.
     *
     * The method will return false without blocking if any of the following
     * conditions are true:
     * - If 'evFlag' is nullptr and the FMQ does not own an EventFlag object.
     * - If the 'readNotification' bit mask is zero.
     * - If 'count' is greater than the FMQ size.
     *
     * If the there is insufficient space available to write into it, the
     * EventFlag bit mask 'readNotification' is is waited upon.
     *
     * This method should only be used with a MessageQueue of the flavor
     * 'kSynchronizedReadWrite'.
     *
     * Upon a successful write, wake is called on 'writeNotification' (if
     * non-zero).
     *
     * @param data Pointer to the array of items of type T.
     * @param count Number of items in array.
     * @param readNotification The EventFlag bit mask to wait on if there is not
     * enough space in FMQ to write 'count' items.
     * @param writeNotification The EventFlag bit mask to call wake on
     * a successful write. No wake is called if 'writeNotification' is zero.
     * @param timeOutNanos Number of nanoseconds after which the blocking
     * write attempt is aborted.
     * @param evFlag The EventFlag object to be used for blocking. If nullptr,
     * it is checked whether the FMQ owns an EventFlag object and that is used
     * for blocking instead.
     *
     * @return Whether the write was successful.
     */
    bool writeBlocking(const T* data, size_t count, uint32_t readNotification,
                       uint32_t writeNotification, int64_t timeOutNanos = 0,
                       android::hardware::EventFlag* evFlag = nullptr);

    bool writeBlocking(const T* data, size_t count, int64_t timeOutNanos = 0);

    /**
     * Read some data from the FMQ without blocking.
     *
     * @param data Pointer to the array to which read data is to be written.
     * @param count Number of items to be read.
     *
     * @return Whether the read was successful.
     */
    bool read(T* data, size_t count);

    /**
     * Perform a blocking read operation of 'count' items from the FMQ. Does not
     * perform a partial read.
     *
     * If 'evFlag' is nullptr, it is checked whether there is an EventFlag object
     * associated with the FMQ and it is used in that case.
     *
     * The application code must ensure that 'evFlag' used by the
     * reader(s)/writer is based upon the same EventFlag word.
     *
     * The method will return false without blocking if any of the following
     * conditions are true:
     * -If 'evFlag' is nullptr and the FMQ does not own an EventFlag object.
     * -If the 'writeNotification' bit mask is zero.
     * -If 'count' is greater than the FMQ size.
     *
     * This method should only be used with a MessageQueue of the flavor
     * 'kSynchronizedReadWrite'.

     * If FMQ does not contain 'count' items, the eventFlag bit mask
     * 'writeNotification' is waited upon. Upon a successful read from the FMQ,
     * wake is called on 'readNotification' (if non-zero).
     *
     * @param data Pointer to the array to which read data is to be written.
     * @param count Number of items to be read.
     * @param readNotification The EventFlag bit mask to call wake on after
     * a successful read. No wake is called if 'readNotification' is zero.
     * @param writeNotification The EventFlag bit mask to call a wait on
     * if there is insufficient data in the FMQ to be read.
     * @param timeOutNanos Number of nanoseconds after which the blocking
     * read attempt is aborted.
     * @param evFlag The EventFlag object to be used for blocking.
     *
     * @return Whether the read was successful.
     */
    bool readBlocking(T* data, size_t count, uint32_t readNotification, uint32_t writeNotification,
                      int64_t timeOutNanos = 0, android::hardware::EventFlag* evFlag = nullptr);

    bool readBlocking(T* data, size_t count, int64_t timeOutNanos = 0);

    /**
     * Get a pointer to the MQDescriptor object that describes this FMQ.
     *
     * @return Pointer to the MQDescriptor associated with the FMQ.
     */
    const Descriptor* getDesc() const { return mDesc.get(); }

    /**
     * Get a pointer to the EventFlag word if there is one associated with this FMQ.
     *
     * @return Pointer to an EventFlag word, will return nullptr if not
     * configured. This method does not transfer ownership. The EventFlag
     * word will be unmapped by the MessageQueue destructor.
     */
    std::atomic<uint32_t>* getEventFlagWord() const { return mEvFlagWord; }

    /**
     * Describes a memory region in the FMQ.
     */
    struct MemRegion {
        MemRegion() : MemRegion(nullptr, 0) {}

        MemRegion(T* base, size_t size) : address(base), length(size) {}

        MemRegion& operator=(const MemRegion& other) {
            address = other.address;
            length = other.length;
            return *this;
        }

        /**
         * Gets a pointer to the base address of the MemRegion.
         */
        inline T* getAddress() const { return address; }

        /**
         * Gets the length of the MemRegion. This would equal to the number
         * of items of type T that can be read from/written into the MemRegion.
         */
        inline size_t getLength() const { return length; }

        /**
         * Gets the length of the MemRegion in bytes.
         */
        inline size_t getLengthInBytes() const { return length * sizeof(T); }

      private:
        /* Base address */
        T* address;

        /*
         * Number of items of type T that can be written to/read from the base
         * address.
         */
        size_t length;
    };

    /**
     * Describes the memory regions to be used for a read or write.
     * The struct contains two MemRegion objects since the FMQ is a ring
     * buffer and a read or write operation can wrap around. A single message
     * of type T will never be broken between the two MemRegions.
     */
    struct MemTransaction {
        MemTransaction() : MemTransaction(MemRegion(), MemRegion()) {}

        MemTransaction(const MemRegion& regionFirst, const MemRegion& regionSecond)
            : first(regionFirst), second(regionSecond) {}

        MemTransaction& operator=(const MemTransaction& other) {
            first = other.first;
            second = other.second;
            return *this;
        }

        /**
         * Helper method to calculate the address for a particular index for
         * the MemTransaction object.
         *
         * @param idx Index of the slot to be read/written. If the
         * MemTransaction object is representing the memory region to read/write
         * N items of type T, the valid range of idx is between 0 and N-1.
         *
         * @return Pointer to the slot idx. Will be nullptr for an invalid idx.
         */
        T* getSlot(size_t idx);

        /**
         * Helper method to write 'nMessages' items of type T into the memory
         * regions described by the object starting from 'startIdx'. This method
         * uses memcpy() and is not to meant to be used for a zero copy operation.
         * Partial writes are not supported.
         *
         * @param data Pointer to the source buffer.
         * @param nMessages Number of items of type T.
         * @param startIdx The slot number to begin the write from. If the
         * MemTransaction object is representing the memory region to read/write
         * N items of type T, the valid range of startIdx is between 0 and N-1;
         *
         * @return Whether the write operation of size 'nMessages' succeeded.
         */
        bool copyTo(const T* data, size_t startIdx, size_t nMessages = 1);

        /*
         * Helper method to read 'nMessages' items of type T from the memory
         * regions described by the object starting from 'startIdx'. This method uses
         * memcpy() and is not meant to be used for a zero copy operation. Partial reads
         * are not supported.
         *
         * @param data Pointer to the destination buffer.
         * @param nMessages Number of items of type T.
         * @param startIdx The slot number to begin the read from. If the
         * MemTransaction object is representing the memory region to read/write
         * N items of type T, the valid range of startIdx is between 0 and N-1.
         *
         * @return Whether the read operation of size 'nMessages' succeeded.
         */
        bool copyFrom(T* data, size_t startIdx, size_t nMessages = 1);

        /**
         * Returns a const reference to the first MemRegion in the
         * MemTransaction object.
         */
        inline const MemRegion& getFirstRegion() const { return first; }

        /**
         * Returns a const reference to the second MemRegion in the
         * MemTransaction object.
         */
        inline const MemRegion& getSecondRegion() const { return second; }

      private:
        /*
         * Given a start index and the number of messages to be
         * read/written, this helper method calculates the
         * number of messages that should should be written to both the first
         * and second MemRegions and the base addresses to be used for
         * the read/write operation.
         *
         * Returns false if the 'startIdx' and 'nMessages' is
         * invalid for the MemTransaction object.
         */
        bool inline getMemRegionInfo(size_t idx, size_t nMessages, size_t& firstCount,
                                     size_t& secondCount, T** firstBaseAddress,
                                     T** secondBaseAddress);
        MemRegion first;
        MemRegion second;
    };

    /**
     * Get a MemTransaction object to write 'nMessages' items of type T.
     * Once the write is performed using the information from MemTransaction,
     * the write operation is to be committed using a call to commitWrite().
     *
     * @param nMessages Number of messages of type T.
     * @param Pointer to MemTransaction struct that describes memory to write 'nMessages'
     * items of type T. If a write of size 'nMessages' is not possible, the base
     * addresses in the MemTransaction object would be set to nullptr.
     *
     * @return Whether it is possible to write 'nMessages' items of type T
     * into the FMQ.
     */
    bool beginWrite(size_t nMessages, MemTransaction* memTx) const;

    /**
     * Commit a write of size 'nMessages'. To be only used after a call to beginWrite().
     *
     * @param nMessages number of messages of type T to be written.
     *
     * @return Whether the write operation of size 'nMessages' succeeded.
     */
    bool commitWrite(size_t nMessages);

    /**
     * Get a MemTransaction object to read 'nMessages' items of type T.
     * Once the read is performed using the information from MemTransaction,
     * the read operation is to be committed using a call to commitRead().
     *
     * @param nMessages Number of messages of type T.
     * @param pointer to MemTransaction struct that describes memory to read 'nMessages'
     * items of type T. If a read of size 'nMessages' is not possible, the base
     * pointers in the MemTransaction object returned will be set to nullptr.
     *
     * @return bool Whether it is possible to read 'nMessages' items of type T
     * from the FMQ.
     */
    bool beginRead(size_t nMessages, MemTransaction* memTx) const;

    /**
     * Commit a read of size 'nMessages'. To be only used after a call to beginRead().
     * For the unsynchronized flavor of FMQ, this method will return a failure
     * if a write overflow happened after beginRead() was invoked.
     *
     * @param nMessages number of messages of type T to be read.
     *
     * @return bool Whether the read operation of size 'nMessages' succeeded.
     */
    bool commitRead(size_t nMessages);

    /**
     * Get the pointer to the ring buffer. Useful for debugging and fuzzing.
     */
    uint8_t* getRingBufferPtr() const { return mRing; }

  private:
    size_t availableToWriteBytes() const;
    size_t availableToReadBytes() const;

    MessageQueueBase(const MessageQueueBase& other) = delete;
    MessageQueueBase& operator=(const MessageQueueBase& other) = delete;

    void* mapGrantorDescr(uint32_t grantorIdx);
    void unmapGrantorDescr(void* address, uint32_t grantorIdx);
    void initMemory(bool resetPointers);

    enum DefaultEventNotification : uint32_t {
        /*
         * These are only used internally by the readBlocking()/writeBlocking()
         * methods and hence once other bit combinations are not required.
         */
        FMQ_NOT_FULL = 0x01,
        FMQ_NOT_EMPTY = 0x02
    };
    std::unique_ptr<Descriptor> mDesc;
    uint8_t* mRing = nullptr;
    /*
     * TODO(b/31550092): Change to 32 bit read and write pointer counters.
     */
    std::atomic<uint64_t>* mReadPtr = nullptr;
    std::atomic<uint64_t>* mWritePtr = nullptr;

    std::atomic<uint32_t>* mEvFlagWord = nullptr;

    /*
     * This EventFlag object will be owned by the FMQ and will have the same
     * lifetime.
     */
    android::hardware::EventFlag* mEventFlag = nullptr;

    const size_t kPageSize = getpagesize();
};

template <template <typename, MQFlavor> typename MQDescriptorType, typename T, MQFlavor flavor>
T* MessageQueueBase<MQDescriptorType, T, flavor>::MemTransaction::getSlot(size_t idx) {
    size_t firstRegionLength = first.getLength();
    size_t secondRegionLength = second.getLength();

    if (idx > firstRegionLength + secondRegionLength) {
        return nullptr;
    }

    if (idx < firstRegionLength) {
        return first.getAddress() + idx;
    }

    return second.getAddress() + idx - firstRegionLength;
}

template <template <typename, MQFlavor> typename MQDescriptorType, typename T, MQFlavor flavor>
bool MessageQueueBase<MQDescriptorType, T, flavor>::MemTransaction::getMemRegionInfo(
        size_t startIdx, size_t nMessages, size_t& firstCount, size_t& secondCount,
        T** firstBaseAddress, T** secondBaseAddress) {
    size_t firstRegionLength = first.getLength();
    size_t secondRegionLength = second.getLength();

    if (startIdx + nMessages > firstRegionLength + secondRegionLength) {
        /*
         * Return false if 'nMessages' starting at 'startIdx' cannot be
         * accommodated by the MemTransaction object.
         */
        return false;
    }

    /* Number of messages to be read/written to the first MemRegion. */
    firstCount =
            startIdx < firstRegionLength ? std::min(nMessages, firstRegionLength - startIdx) : 0;

    /* Number of messages to be read/written to the second MemRegion. */
    secondCount = nMessages - firstCount;

    if (firstCount != 0) {
        *firstBaseAddress = first.getAddress() + startIdx;
    }

    if (secondCount != 0) {
        size_t secondStartIdx = startIdx > firstRegionLength ? startIdx - firstRegionLength : 0;
        *secondBaseAddress = second.getAddress() + secondStartIdx;
    }

    return true;
}

template <template <typename, MQFlavor> typename MQDescriptorType, typename T, MQFlavor flavor>
bool MessageQueueBase<MQDescriptorType, T, flavor>::MemTransaction::copyFrom(T* data,
                                                                             size_t startIdx,
                                                                             size_t nMessages) {
    if (data == nullptr) {
        return false;
    }

    size_t firstReadCount = 0, secondReadCount = 0;
    T *firstBaseAddress = nullptr, *secondBaseAddress = nullptr;

    if (getMemRegionInfo(startIdx, nMessages, firstReadCount, secondReadCount, &firstBaseAddress,
                         &secondBaseAddress) == false) {
        /*
         * Returns false if 'startIdx' and 'nMessages' are invalid for this
         * MemTransaction object.
         */
        return false;
    }

    if (firstReadCount != 0) {
        memcpy(data, firstBaseAddress, firstReadCount * sizeof(T));
    }

    if (secondReadCount != 0) {
        memcpy(data + firstReadCount, secondBaseAddress, secondReadCount * sizeof(T));
    }

    return true;
}

template <template <typename, MQFlavor> typename MQDescriptorType, typename T, MQFlavor flavor>
bool MessageQueueBase<MQDescriptorType, T, flavor>::MemTransaction::copyTo(const T* data,
                                                                           size_t startIdx,
                                                                           size_t nMessages) {
    if (data == nullptr) {
        return false;
    }

    size_t firstWriteCount = 0, secondWriteCount = 0;
    T *firstBaseAddress = nullptr, *secondBaseAddress = nullptr;

    if (getMemRegionInfo(startIdx, nMessages, firstWriteCount, secondWriteCount, &firstBaseAddress,
                         &secondBaseAddress) == false) {
        /*
         * Returns false if 'startIdx' and 'nMessages' are invalid for this
         * MemTransaction object.
         */
        return false;
    }

    if (firstWriteCount != 0) {
        memcpy(firstBaseAddress, data, firstWriteCount * sizeof(T));
    }

    if (secondWriteCount != 0) {
        memcpy(secondBaseAddress, data + firstWriteCount, secondWriteCount * sizeof(T));
    }

    return true;
}

template <template <typename, MQFlavor> typename MQDescriptorType, typename T, MQFlavor flavor>
void MessageQueueBase<MQDescriptorType, T, flavor>::initMemory(bool resetPointers) {
    /*
     * Verify that the Descriptor contains the minimum number of grantors
     * the native_handle is valid and T matches quantum size.
     */
    if ((mDesc == nullptr) || !mDesc->isHandleValid() ||
        (mDesc->countGrantors() < hardware::details::kMinGrantorCount)) {
        return;
    }
    if (mDesc->getQuantum() != sizeof(T)) {
        hardware::details::logError(
                "Payload size differs between the queue instantiation and the "
                "MQDescriptor.");
        return;
    }

    if (flavor == kSynchronizedReadWrite) {
        mReadPtr = reinterpret_cast<std::atomic<uint64_t>*>(
                mapGrantorDescr(hardware::details::READPTRPOS));
    } else {
        /*
         * The unsynchronized write flavor of the FMQ may have multiple readers
         * and each reader would have their own read pointer counter.
         */
        mReadPtr = new (std::nothrow) std::atomic<uint64_t>;
    }
    if (mReadPtr == nullptr) goto error;

    mWritePtr = reinterpret_cast<std::atomic<uint64_t>*>(
            mapGrantorDescr(hardware::details::WRITEPTRPOS));
    if (mWritePtr == nullptr) goto error;

    if (resetPointers) {
        mReadPtr->store(0, std::memory_order_release);
        mWritePtr->store(0, std::memory_order_release);
    } else if (flavor != kSynchronizedReadWrite) {
        // Always reset the read pointer.
        mReadPtr->store(0, std::memory_order_release);
    }

    mRing = reinterpret_cast<uint8_t*>(mapGrantorDescr(hardware::details::DATAPTRPOS));
    if (mRing == nullptr) goto error;

    if (mDesc->countGrantors() > hardware::details::EVFLAGWORDPOS) {
        mEvFlagWord = static_cast<std::atomic<uint32_t>*>(
                mapGrantorDescr(hardware::details::EVFLAGWORDPOS));
        if (mEvFlagWord == nullptr) goto error;
        android::hardware::EventFlag::createEventFlag(mEvFlagWord, &mEventFlag);
    }
    return;
error:
    if (mReadPtr) {
        if (flavor == kSynchronizedReadWrite) {
            unmapGrantorDescr(mReadPtr, hardware::details::READPTRPOS);
        } else {
            delete mReadPtr;
        }
        mReadPtr = nullptr;
    }
    if (mWritePtr) {
        unmapGrantorDescr(mWritePtr, hardware::details::WRITEPTRPOS);
        mWritePtr = nullptr;
    }
    if (mRing) {
        unmapGrantorDescr(mRing, hardware::details::EVFLAGWORDPOS);
        mRing = nullptr;
    }
}

template <template <typename, MQFlavor> typename MQDescriptorType, typename T, MQFlavor flavor>
MessageQueueBase<MQDescriptorType, T, flavor>::MessageQueueBase(const Descriptor& Desc,
                                                                bool resetPointers) {
    mDesc = std::unique_ptr<Descriptor>(new (std::nothrow) Descriptor(Desc));
    if (mDesc == nullptr || mDesc->getSize() == 0) {
        hardware::details::logError("MQDescriptor is invalid or queue size is 0.");
        return;
    }

    initMemory(resetPointers);
}

template <template <typename, MQFlavor> typename MQDescriptorType, typename T, MQFlavor flavor>
MessageQueueBase<MQDescriptorType, T, flavor>::MessageQueueBase(size_t numElementsInQueue,
                                                                bool configureEventFlagWord,
                                                                android::base::unique_fd bufferFd,
                                                                size_t bufferSize) {
    // Check if the buffer size would not overflow size_t
    if (numElementsInQueue > SIZE_MAX / sizeof(T)) {
        hardware::details::logError("Requested message queue size too large. Size of elements: " +
                                    std::to_string(sizeof(T)) +
                                    ". Number of elements: " + std::to_string(numElementsInQueue));
        return;
    }
    if (numElementsInQueue == 0) {
        hardware::details::logError("Requested queue size of 0.");
        return;
    }
    if (bufferFd != -1 && numElementsInQueue * sizeof(T) > bufferSize) {
        hardware::details::logError("The supplied buffer size(" + std::to_string(bufferSize) +
                                    ") is smaller than the required size(" +
                                    std::to_string(numElementsInQueue * sizeof(T)) + ").");
        return;
    }
    /*
     * The FMQ needs to allocate memory for the ringbuffer as well as for the
     * read and write pointer counters. If an EventFlag word is to be configured,
     * we also need to allocate memory for the same/
     */
    size_t kQueueSizeBytes = numElementsInQueue * sizeof(T);
    size_t kMetaDataSize = 2 * sizeof(android::hardware::details::RingBufferPosition);

    if (configureEventFlagWord) {
        kMetaDataSize += sizeof(std::atomic<uint32_t>);
    }

    /*
     * Ashmem memory region size needs to be specified in page-aligned bytes.
     * kQueueSizeBytes needs to be aligned to word boundary so that all offsets
     * in the grantorDescriptor will be word aligned.
     */
    size_t kAshmemSizePageAligned;
    if (bufferFd != -1) {
        // Allocate read counter and write counter only. User-supplied memory will be used for the
        // ringbuffer.
        kAshmemSizePageAligned = (kMetaDataSize + kPageSize - 1) & ~(kPageSize - 1);
    } else {
        // Allocate ringbuffer, read counter and write counter.
        kAshmemSizePageAligned = (hardware::details::alignToWordBoundary(kQueueSizeBytes) +
                                  kMetaDataSize + kPageSize - 1) &
                                 ~(kPageSize - 1);
    }

    /*
     * The native handle will contain the fds to be mapped.
     */
    int numFds = (bufferFd != -1) ? 2 : 1;
    native_handle_t* mqHandle = native_handle_create(numFds, 0 /* numInts */);
    if (mqHandle == nullptr) {
        return;
    }

    /*
     * Create an ashmem region to map the memory.
     */
    int ashmemFd = ashmem_create_region("MessageQueue", kAshmemSizePageAligned);
    ashmem_set_prot_region(ashmemFd, PROT_READ | PROT_WRITE);
    mqHandle->data[0] = ashmemFd;

    if (bufferFd != -1) {
        // Use user-supplied file descriptor for fdIndex 1
        mqHandle->data[1] = bufferFd.get();
        // release ownership of fd. mqHandle owns it now.
        if (bufferFd.release() < 0) {
            hardware::details::logError("Error releasing supplied bufferFd");
        }

        std::vector<android::hardware::GrantorDescriptor> grantors;
        grantors.resize(configureEventFlagWord ? hardware::details::kMinGrantorCountForEvFlagSupport
                                               : hardware::details::kMinGrantorCount);

        size_t memSize[] = {
                sizeof(hardware::details::RingBufferPosition), /* memory to be allocated for read
                                                                  pointer counter */
                sizeof(hardware::details::RingBufferPosition), /* memory to be allocated for write
                                                                  pointer counter */
                kQueueSizeBytes,              /* memory to be allocated for data buffer */
                sizeof(std::atomic<uint32_t>) /* memory to be allocated for EventFlag word */
        };

        for (size_t grantorPos = 0, offset = 0; grantorPos < grantors.size(); grantorPos++) {
            uint32_t grantorFdIndex;
            size_t grantorOffset;
            if (grantorPos == hardware::details::DATAPTRPOS) {
                grantorFdIndex = 1;
                grantorOffset = 0;
            } else {
                grantorFdIndex = 0;
                grantorOffset = offset;
                offset += memSize[grantorPos];
            }
            grantors[grantorPos] = {
                    0 /* grantor flags */, grantorFdIndex,
                    static_cast<uint32_t>(hardware::details::alignToWordBoundary(grantorOffset)),
                    memSize[grantorPos]};
        }

        mDesc = std::unique_ptr<Descriptor>(new (std::nothrow)
                                                    Descriptor(grantors, mqHandle, sizeof(T)));
    } else {
        mDesc = std::unique_ptr<Descriptor>(new (std::nothrow) Descriptor(
                kQueueSizeBytes, mqHandle, sizeof(T), configureEventFlagWord));
    }
    if (mDesc == nullptr) {
        native_handle_close(mqHandle);
        native_handle_delete(mqHandle);
        return;
    }
    initMemory(true);
}

template <template <typename, MQFlavor> typename MQDescriptorType, typename T, MQFlavor flavor>
MessageQueueBase<MQDescriptorType, T, flavor>::~MessageQueueBase() {
    if (flavor == kSynchronizedReadWrite && mReadPtr != nullptr) {
        unmapGrantorDescr(mReadPtr, hardware::details::READPTRPOS);
    } else if (mReadPtr != nullptr) {
        delete mReadPtr;
    }
    if (mWritePtr != nullptr) {
        unmapGrantorDescr(mWritePtr, hardware::details::WRITEPTRPOS);
    }
    if (mRing != nullptr) {
        unmapGrantorDescr(mRing, hardware::details::DATAPTRPOS);
    }
    if (mEvFlagWord != nullptr) {
        unmapGrantorDescr(mEvFlagWord, hardware::details::EVFLAGWORDPOS);
        android::hardware::EventFlag::deleteEventFlag(&mEventFlag);
    }
}

template <template <typename, MQFlavor> typename MQDescriptorType, typename T, MQFlavor flavor>
bool MessageQueueBase<MQDescriptorType, T, flavor>::write(const T* data) {
    return write(data, 1);
}

template <template <typename, MQFlavor> typename MQDescriptorType, typename T, MQFlavor flavor>
bool MessageQueueBase<MQDescriptorType, T, flavor>::read(T* data) {
    return read(data, 1);
}

template <template <typename, MQFlavor> typename MQDescriptorType, typename T, MQFlavor flavor>
bool MessageQueueBase<MQDescriptorType, T, flavor>::write(const T* data, size_t nMessages) {
    MemTransaction tx;
    return beginWrite(nMessages, &tx) && tx.copyTo(data, 0 /* startIdx */, nMessages) &&
           commitWrite(nMessages);
}

template <template <typename, MQFlavor> typename MQDescriptorType, typename T, MQFlavor flavor>
bool MessageQueueBase<MQDescriptorType, T, flavor>::writeBlocking(
        const T* data, size_t count, uint32_t readNotification, uint32_t writeNotification,
        int64_t timeOutNanos, android::hardware::EventFlag* evFlag) {
    static_assert(flavor == kSynchronizedReadWrite,
                  "writeBlocking can only be used with the "
                  "kSynchronizedReadWrite flavor.");
    /*
     * If evFlag is null and the FMQ does not have its own EventFlag object
     * return false;
     * If the flavor is kSynchronizedReadWrite and the readNotification
     * bit mask is zero return false;
     * If the count is greater than queue size, return false
     * to prevent blocking until timeOut.
     */
    if (evFlag == nullptr) {
        evFlag = mEventFlag;
        if (evFlag == nullptr) {
            hardware::details::logError(
                    "writeBlocking failed: called on MessageQueue with no Eventflag"
                    "configured or provided");
            return false;
        }
    }

    if (readNotification == 0 || (count > getQuantumCount())) {
        return false;
    }

    /*
     * There is no need to wait for a readNotification if there is sufficient
     * space to write is already present in the FMQ. The latter would be the case when
     * read operations read more number of messages than write operations write.
     * In other words, a single large read may clear the FMQ after multiple small
     * writes. This would fail to clear a pending readNotification bit since
     * EventFlag bits can only be cleared by a wait() call, however the bit would
     * be correctly cleared by the next writeBlocking() call.
     */

    bool result = write(data, count);
    if (result) {
        if (writeNotification) {
            evFlag->wake(writeNotification);
        }
        return result;
    }

    bool shouldTimeOut = timeOutNanos != 0;
    int64_t prevTimeNanos = shouldTimeOut ? android::elapsedRealtimeNano() : 0;

    while (true) {
        /* It is not required to adjust 'timeOutNanos' if 'shouldTimeOut' is false */
        if (shouldTimeOut) {
            /*
             * The current time and 'prevTimeNanos' are both CLOCK_BOOTTIME clock values(converted
             * to Nanoseconds)
             */
            int64_t currentTimeNs = android::elapsedRealtimeNano();
            /*
             * Decrement 'timeOutNanos' to account for the time taken to complete the last
             * iteration of the while loop.
             */
            timeOutNanos -= currentTimeNs - prevTimeNanos;
            prevTimeNanos = currentTimeNs;

            if (timeOutNanos <= 0) {
                /*
                 * Attempt write in case a context switch happened outside of
                 * evFlag->wait().
                 */
                result = write(data, count);
                break;
            }
        }

        /*
         * wait() will return immediately if there was a pending read
         * notification.
         */
        uint32_t efState = 0;
        status_t status = evFlag->wait(readNotification, &efState, timeOutNanos,
                                       true /* retry on spurious wake */);

        if (status != android::TIMED_OUT && status != android::NO_ERROR) {
            hardware::details::logError("Unexpected error code from EventFlag Wait status " +
                                        std::to_string(status));
            break;
        }

        if (status == android::TIMED_OUT) {
            break;
        }

        /*
         * If there is still insufficient space to write to the FMQ,
         * keep waiting for another readNotification.
         */
        if ((efState & readNotification) && write(data, count)) {
            result = true;
            break;
        }
    }

    if (result && writeNotification != 0) {
        evFlag->wake(writeNotification);
    }

    return result;
}

template <template <typename, MQFlavor> typename MQDescriptorType, typename T, MQFlavor flavor>
bool MessageQueueBase<MQDescriptorType, T, flavor>::writeBlocking(const T* data, size_t count,
                                                                  int64_t timeOutNanos) {
    return writeBlocking(data, count, FMQ_NOT_FULL, FMQ_NOT_EMPTY, timeOutNanos);
}

template <template <typename, MQFlavor> typename MQDescriptorType, typename T, MQFlavor flavor>
bool MessageQueueBase<MQDescriptorType, T, flavor>::readBlocking(
        T* data, size_t count, uint32_t readNotification, uint32_t writeNotification,
        int64_t timeOutNanos, android::hardware::EventFlag* evFlag) {
    static_assert(flavor == kSynchronizedReadWrite,
                  "readBlocking can only be used with the "
                  "kSynchronizedReadWrite flavor.");

    /*
     * If evFlag is null and the FMQ does not own its own EventFlag object
     * return false;
     * If the writeNotification bit mask is zero return false;
     * If the count is greater than queue size, return false to prevent
     * blocking until timeOut.
     */
    if (evFlag == nullptr) {
        evFlag = mEventFlag;
        if (evFlag == nullptr) {
            hardware::details::logError(
                    "readBlocking failed: called on MessageQueue with no Eventflag"
                    "configured or provided");
            return false;
        }
    }

    if (writeNotification == 0 || count > getQuantumCount()) {
        return false;
    }

    /*
     * There is no need to wait for a write notification if sufficient
     * data to read is already present in the FMQ. This would be the
     * case when read operations read lesser number of messages than
     * a write operation and multiple reads would be required to clear the queue
     * after a single write operation. This check would fail to clear a pending
     * writeNotification bit since EventFlag bits can only be cleared
     * by a wait() call, however the bit would be correctly cleared by the next
     * readBlocking() call.
     */

    bool result = read(data, count);
    if (result) {
        if (readNotification) {
            evFlag->wake(readNotification);
        }
        return result;
    }

    bool shouldTimeOut = timeOutNanos != 0;
    int64_t prevTimeNanos = shouldTimeOut ? android::elapsedRealtimeNano() : 0;

    while (true) {
        /* It is not required to adjust 'timeOutNanos' if 'shouldTimeOut' is false */
        if (shouldTimeOut) {
            /*
             * The current time and 'prevTimeNanos' are both CLOCK_BOOTTIME clock values(converted
             * to Nanoseconds)
             */
            int64_t currentTimeNs = android::elapsedRealtimeNano();
            /*
             * Decrement 'timeOutNanos' to account for the time taken to complete the last
             * iteration of the while loop.
             */
            timeOutNanos -= currentTimeNs - prevTimeNanos;
            prevTimeNanos = currentTimeNs;

            if (timeOutNanos <= 0) {
                /*
                 * Attempt read in case a context switch happened outside of
                 * evFlag->wait().
                 */
                result = read(data, count);
                break;
            }
        }

        /*
         * wait() will return immediately if there was a pending write
         * notification.
         */
        uint32_t efState = 0;
        status_t status = evFlag->wait(writeNotification, &efState, timeOutNanos,
                                       true /* retry on spurious wake */);

        if (status != android::TIMED_OUT && status != android::NO_ERROR) {
            hardware::details::logError("Unexpected error code from EventFlag Wait status " +
                                        std::to_string(status));
            break;
        }

        if (status == android::TIMED_OUT) {
            break;
        }

        /*
         * If the data in FMQ is still insufficient, go back to waiting
         * for another write notification.
         */
        if ((efState & writeNotification) && read(data, count)) {
            result = true;
            break;
        }
    }

    if (result && readNotification != 0) {
        evFlag->wake(readNotification);
    }
    return result;
}

template <template <typename, MQFlavor> typename MQDescriptorType, typename T, MQFlavor flavor>
bool MessageQueueBase<MQDescriptorType, T, flavor>::readBlocking(T* data, size_t count,
                                                                 int64_t timeOutNanos) {
    return readBlocking(data, count, FMQ_NOT_FULL, FMQ_NOT_EMPTY, timeOutNanos);
}

template <template <typename, MQFlavor> typename MQDescriptorType, typename T, MQFlavor flavor>
size_t MessageQueueBase<MQDescriptorType, T, flavor>::availableToWriteBytes() const {
    return mDesc->getSize() - availableToReadBytes();
}

template <template <typename, MQFlavor> typename MQDescriptorType, typename T, MQFlavor flavor>
size_t MessageQueueBase<MQDescriptorType, T, flavor>::availableToWrite() const {
    return availableToWriteBytes() / sizeof(T);
}

template <template <typename, MQFlavor> typename MQDescriptorType, typename T, MQFlavor flavor>
size_t MessageQueueBase<MQDescriptorType, T, flavor>::availableToRead() const {
    return availableToReadBytes() / sizeof(T);
}

template <template <typename, MQFlavor> typename MQDescriptorType, typename T, MQFlavor flavor>
bool MessageQueueBase<MQDescriptorType, T, flavor>::beginWrite(size_t nMessages,
                                                               MemTransaction* result) const {
    /*
     * If nMessages is greater than size of FMQ or in case of the synchronized
     * FMQ flavor, if there is not enough space to write nMessages, then return
     * result with null addresses.
     */
    if ((flavor == kSynchronizedReadWrite && (availableToWrite() < nMessages)) ||
        nMessages > getQuantumCount()) {
        *result = MemTransaction();
        return false;
    }

    auto writePtr = mWritePtr->load(std::memory_order_relaxed);
    if (writePtr % sizeof(T) != 0) {
        hardware::details::logError(
                "The write pointer has become misaligned. Writing to the queue is no longer "
                "possible.");
        hardware::details::errorWriteLog(0x534e4554, "184963385");
        return false;
    }
    size_t writeOffset = writePtr % mDesc->getSize();

    /*
     * From writeOffset, the number of messages that can be written
     * contiguously without wrapping around the ring buffer are calculated.
     */
    size_t contiguousMessages = (mDesc->getSize() - writeOffset) / sizeof(T);

    if (contiguousMessages < nMessages) {
        /*
         * Wrap around is required. Both result.first and result.second are
         * populated.
         */
        *result = MemTransaction(
                MemRegion(reinterpret_cast<T*>(mRing + writeOffset), contiguousMessages),
                MemRegion(reinterpret_cast<T*>(mRing), nMessages - contiguousMessages));
    } else {
        /*
         * A wrap around is not required to write nMessages. Only result.first
         * is populated.
         */
        *result = MemTransaction(MemRegion(reinterpret_cast<T*>(mRing + writeOffset), nMessages),
                                 MemRegion());
    }

    return true;
}

template <template <typename, MQFlavor> typename MQDescriptorType, typename T, MQFlavor flavor>
/*
 * Disable integer sanitization since integer overflow here is allowed
 * and legal.
 */
__attribute__((no_sanitize("integer"))) bool
MessageQueueBase<MQDescriptorType, T, flavor>::commitWrite(size_t nMessages) {
    size_t nBytesWritten = nMessages * sizeof(T);
    auto writePtr = mWritePtr->load(std::memory_order_relaxed);
    writePtr += nBytesWritten;
    mWritePtr->store(writePtr, std::memory_order_release);
    /*
     * This method cannot fail now since we are only incrementing the writePtr
     * counter.
     */
    return true;
}

template <template <typename, MQFlavor> typename MQDescriptorType, typename T, MQFlavor flavor>
size_t MessageQueueBase<MQDescriptorType, T, flavor>::availableToReadBytes() const {
    /*
     * This method is invoked by implementations of both read() and write() and
     * hence requires a memory_order_acquired load for both mReadPtr and
     * mWritePtr.
     */
    return mWritePtr->load(std::memory_order_acquire) - mReadPtr->load(std::memory_order_acquire);
}

template <template <typename, MQFlavor> typename MQDescriptorType, typename T, MQFlavor flavor>
bool MessageQueueBase<MQDescriptorType, T, flavor>::read(T* data, size_t nMessages) {
    MemTransaction tx;
    return beginRead(nMessages, &tx) && tx.copyFrom(data, 0 /* startIdx */, nMessages) &&
           commitRead(nMessages);
}

template <template <typename, MQFlavor> typename MQDescriptorType, typename T, MQFlavor flavor>
/*
 * Disable integer sanitization since integer overflow here is allowed
 * and legal.
 */
__attribute__((no_sanitize("integer"))) bool
MessageQueueBase<MQDescriptorType, T, flavor>::beginRead(size_t nMessages,
                                                         MemTransaction* result) const {
    *result = MemTransaction();
    /*
     * If it is detected that the data in the queue was overwritten
     * due to the reader process being too slow, the read pointer counter
     * is set to the same as the write pointer counter to indicate error
     * and the read returns false;
     * Need acquire/release memory ordering for mWritePtr.
     */
    auto writePtr = mWritePtr->load(std::memory_order_acquire);
    /*
     * A relaxed load is sufficient for mReadPtr since there will be no
     * stores to mReadPtr from a different thread.
     */
    auto readPtr = mReadPtr->load(std::memory_order_relaxed);
    if (writePtr % sizeof(T) != 0 || readPtr % sizeof(T) != 0) {
        hardware::details::logError(
                "The write or read pointer has become misaligned. Reading from the queue is no "
                "longer possible.");
        hardware::details::errorWriteLog(0x534e4554, "184963385");
        return false;
    }

    if (writePtr - readPtr > mDesc->getSize()) {
        mReadPtr->store(writePtr, std::memory_order_release);
        return false;
    }

    size_t nBytesDesired = nMessages * sizeof(T);
    /*
     * Return if insufficient data to read in FMQ.
     */
    if (writePtr - readPtr < nBytesDesired) {
        return false;
    }

    size_t readOffset = readPtr % mDesc->getSize();
    /*
     * From readOffset, the number of messages that can be read contiguously
     * without wrapping around the ring buffer are calculated.
     */
    size_t contiguousMessages = (mDesc->getSize() - readOffset) / sizeof(T);

    if (contiguousMessages < nMessages) {
        /*
         * A wrap around is required. Both result.first and result.second
         * are populated.
         */
        *result = MemTransaction(
                MemRegion(reinterpret_cast<T*>(mRing + readOffset), contiguousMessages),
                MemRegion(reinterpret_cast<T*>(mRing), nMessages - contiguousMessages));
    } else {
        /*
         * A wrap around is not required. Only result.first need to be
         * populated.
         */
        *result = MemTransaction(MemRegion(reinterpret_cast<T*>(mRing + readOffset), nMessages),
                                 MemRegion());
    }

    return true;
}

template <template <typename, MQFlavor> typename MQDescriptorType, typename T, MQFlavor flavor>
/*
 * Disable integer sanitization since integer overflow here is allowed
 * and legal.
 */
__attribute__((no_sanitize("integer"))) bool
MessageQueueBase<MQDescriptorType, T, flavor>::commitRead(size_t nMessages) {
    // TODO: Use a local copy of readPtr to avoid relazed mReadPtr loads.
    auto readPtr = mReadPtr->load(std::memory_order_relaxed);
    auto writePtr = mWritePtr->load(std::memory_order_acquire);
    /*
     * If the flavor is unsynchronized, it is possible that a write overflow may
     * have occurred between beginRead() and commitRead().
     */
    if (writePtr - readPtr > mDesc->getSize()) {
        mReadPtr->store(writePtr, std::memory_order_release);
        return false;
    }

    size_t nBytesRead = nMessages * sizeof(T);
    readPtr += nBytesRead;
    mReadPtr->store(readPtr, std::memory_order_release);
    return true;
}

template <template <typename, MQFlavor> typename MQDescriptorType, typename T, MQFlavor flavor>
size_t MessageQueueBase<MQDescriptorType, T, flavor>::getQuantumSize() const {
    return mDesc->getQuantum();
}

template <template <typename, MQFlavor> typename MQDescriptorType, typename T, MQFlavor flavor>
size_t MessageQueueBase<MQDescriptorType, T, flavor>::getQuantumCount() const {
    return mDesc->getSize() / mDesc->getQuantum();
}

template <template <typename, MQFlavor> typename MQDescriptorType, typename T, MQFlavor flavor>
bool MessageQueueBase<MQDescriptorType, T, flavor>::isValid() const {
    return mRing != nullptr && mReadPtr != nullptr && mWritePtr != nullptr;
}

template <template <typename, MQFlavor> typename MQDescriptorType, typename T, MQFlavor flavor>
void* MessageQueueBase<MQDescriptorType, T, flavor>::mapGrantorDescr(uint32_t grantorIdx) {
    const native_handle_t* handle = mDesc->handle();
    const std::vector<android::hardware::GrantorDescriptor> grantors = mDesc->grantors();
    if (handle == nullptr) {
        hardware::details::logError("mDesc->handle is null");
        return nullptr;
    }

    if (grantorIdx >= grantors.size()) {
        hardware::details::logError(std::string("grantorIdx must be less than ") +
                                    std::to_string(grantors.size()));
        return nullptr;
    }

    int fdIndex = grantors[grantorIdx].fdIndex;
    if (fdIndex < 0 || fdIndex >= handle->numFds) {
        hardware::details::logError(
                std::string("fdIndex (" + std::to_string(fdIndex) + ") from grantor (index " +
                            std::to_string(grantorIdx) +
                            ") must be smaller than the number of fds in the handle: " +
                            std::to_string(handle->numFds)));
        return nullptr;
    }

    /*
     * Offset for mmap must be a multiple of kPageSize.
     */
    if (!hardware::details::isAlignedToWordBoundary(grantors[grantorIdx].offset)) {
        hardware::details::logError("Grantor (index " + std::to_string(grantorIdx) +
                                    ") offset needs to be aligned to word boundary but is: " +
                                    std::to_string(grantors[grantorIdx].offset));
        return nullptr;
    }

<<<<<<< HEAD
    int mapOffset = (grantors[grantorIdx].offset / kPageSize) * kPageSize;
    if (grantors[grantorIdx].extent < 0 || grantors[grantorIdx].extent > INT_MAX - kPageSize) {
=======
    /*
     * Expect some grantors to be at least a min size
     */
    for (uint32_t i = 0; i < grantors.size(); i++) {
        switch (i) {
            case hardware::details::READPTRPOS:
                if (grantors[i].extent < sizeof(uint64_t)) return nullptr;
                break;
            case hardware::details::WRITEPTRPOS:
                if (grantors[i].extent < sizeof(uint64_t)) return nullptr;
                break;
            case hardware::details::DATAPTRPOS:
                // We don't expect specific data size
                break;
            case hardware::details::EVFLAGWORDPOS:
                if (grantors[i].extent < sizeof(uint32_t)) return nullptr;
                break;
            default:
                // We don't care about unknown grantors
                break;
        }
    }

    int mapOffset = (grantors[grantorIdx].offset / PAGE_SIZE) * PAGE_SIZE;
    if (grantors[grantorIdx].extent < 0 || grantors[grantorIdx].extent > INT_MAX - PAGE_SIZE) {
>>>>>>> b339e016
        hardware::details::logError(std::string("Grantor (index " + std::to_string(grantorIdx) +
                                                ") extent value is too large or negative: " +
                                                std::to_string(grantors[grantorIdx].extent)));
        return nullptr;
    }
    int mapLength = grantors[grantorIdx].offset - mapOffset + grantors[grantorIdx].extent;

    void* address = mmap(0, mapLength, PROT_READ | PROT_WRITE, MAP_SHARED, handle->data[fdIndex],
                         mapOffset);
    if (address == MAP_FAILED) {
        hardware::details::logError(std::string("mmap failed: ") + std::to_string(errno));
        return nullptr;
    }
    return reinterpret_cast<uint8_t*>(address) + (grantors[grantorIdx].offset - mapOffset);
}

template <template <typename, MQFlavor> typename MQDescriptorType, typename T, MQFlavor flavor>
void MessageQueueBase<MQDescriptorType, T, flavor>::unmapGrantorDescr(void* address,
                                                                      uint32_t grantorIdx) {
    auto grantors = mDesc->grantors();
    if ((address == nullptr) || (grantorIdx >= grantors.size())) {
        return;
    }

    int mapOffset = (grantors[grantorIdx].offset / kPageSize) * kPageSize;
    int mapLength = grantors[grantorIdx].offset - mapOffset + grantors[grantorIdx].extent;
    void* baseAddress =
            reinterpret_cast<uint8_t*>(address) - (grantors[grantorIdx].offset - mapOffset);
    if (baseAddress) munmap(baseAddress, mapLength);
}

}  // namespace hardware<|MERGE_RESOLUTION|>--- conflicted
+++ resolved
@@ -1290,10 +1290,6 @@
         return nullptr;
     }
 
-<<<<<<< HEAD
-    int mapOffset = (grantors[grantorIdx].offset / kPageSize) * kPageSize;
-    if (grantors[grantorIdx].extent < 0 || grantors[grantorIdx].extent > INT_MAX - kPageSize) {
-=======
     /*
      * Expect some grantors to be at least a min size
      */
@@ -1317,9 +1313,8 @@
         }
     }
 
-    int mapOffset = (grantors[grantorIdx].offset / PAGE_SIZE) * PAGE_SIZE;
-    if (grantors[grantorIdx].extent < 0 || grantors[grantorIdx].extent > INT_MAX - PAGE_SIZE) {
->>>>>>> b339e016
+    int mapOffset = (grantors[grantorIdx].offset / kPageSize) * kPageSize;
+    if (grantors[grantorIdx].extent < 0 || grantors[grantorIdx].extent > INT_MAX - kPageSize) {
         hardware::details::logError(std::string("Grantor (index " + std::to_string(grantorIdx) +
                                                 ") extent value is too large or negative: " +
                                                 std::to_string(grantors[grantorIdx].extent)));
